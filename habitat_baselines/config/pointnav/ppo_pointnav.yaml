# Hyperparameters and ResNet18 from on https://arxiv.org/abs/2012.0611

VERBOSE: False

VERBOSE: False

BASE_TASK_CONFIG_PATH: "configs/tasks/pointnav_gibson.yaml"
TRAINER_NAME: "ppo"
ENV_NAME: "NavRLEnv"
SIMULATOR_GPU_ID: 0
TORCH_GPU_ID: 0
VIDEO_OPTION: []
# Can be uncommented to generate videos.
# VIDEO_OPTION: ["disk", "tensorboard"]
TENSORBOARD_DIR: "tb"
VIDEO_DIR: "video_dir"
# Evaluate on all episodes
TEST_EPISODE_COUNT: -1
EVAL_CKPT_PATH_DIR: "data/new_checkpoints"
<<<<<<< HEAD
# This was 6 for mp3d and 8 for gibson in the paper
NUM_SIMULATORS: 4
# Note:  To train the an RGB only model,
# you may need to use 8 processes with 4 mini batches,
# If so, the number of updates should be cut in half
=======
NUM_ENVIRONMENTS: 6
>>>>>>> f751182e
SENSORS: ["DEPTH_SENSOR"]
CHECKPOINT_FOLDER: "data/new_checkpoints"
TOTAL_NUM_STEPS: 75e6
LOG_INTERVAL: 25
NUM_CHECKPOINTS: 100

RL:
  PPO:
    # ppo params
    clip_param: 0.2
    ppo_epoch: 4
    num_mini_batch: 2
    value_loss_coef: 0.5
    entropy_coef: 0.01
    lr: 2.5e-4
    eps: 1e-5
    max_grad_norm: 0.5
    num_steps: 128
    hidden_size: 512
    use_gae: True
    gamma: 0.99
    tau: 0.95
    use_linear_clip_decay: True
    use_linear_lr_decay: True
    reward_window_size: 50

    # Use double buffered sampling, typically helps
    # when environment time is similar or large than
    # policy inference time during rollout generation
    use_double_buffered_sampler: False<|MERGE_RESOLUTION|>--- conflicted
+++ resolved
@@ -1,6 +1,4 @@
 # Hyperparameters and ResNet18 from on https://arxiv.org/abs/2012.0611
-
-VERBOSE: False
 
 VERBOSE: False
 
@@ -17,15 +15,7 @@
 # Evaluate on all episodes
 TEST_EPISODE_COUNT: -1
 EVAL_CKPT_PATH_DIR: "data/new_checkpoints"
-<<<<<<< HEAD
-# This was 6 for mp3d and 8 for gibson in the paper
-NUM_SIMULATORS: 4
-# Note:  To train the an RGB only model,
-# you may need to use 8 processes with 4 mini batches,
-# If so, the number of updates should be cut in half
-=======
 NUM_ENVIRONMENTS: 6
->>>>>>> f751182e
 SENSORS: ["DEPTH_SENSOR"]
 CHECKPOINT_FOLDER: "data/new_checkpoints"
 TOTAL_NUM_STEPS: 75e6
